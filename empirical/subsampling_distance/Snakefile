#!python3

import pandas as pd
import numpy as np
import os


### --------- Configuration Information ---------- ###

chroms = [f"c{i}" for i in range(1, 23)]


### --------- Setting up the targets for the workflow -------- ###

seedlist = [0]#range(0,20)
TARGETS = []
sdlist_PCA = ["01SD","1SD","2SD","3SD","4SD","5SD","6SD","7SD","8SD","9SD","10SD"]
sdlist_GEO = ["GEO_01SD","GEO_1SD","GEO_2SD","GEO_3SD","GEO_4SD","GEO_5SD","GEO_6SD","GEO_7SD"]

for chrom in chroms:
    TARGETS.append(f"data/frq/{chrom}_closest10k_IS_seedNA_n10000.frq.strat")
    for seed in seedlist:
<<<<<<< HEAD
        TARGETS.append(f"data/frq/{chrom}_UNIF_IS_seed{seed}_n10000.frq.strat")
        for group in sdlist:
            TARGETS.append(f"data/frq/{chrom}_{group}_IS_seed{seed}_n10000.frq.strat")

=======
        TARGETS.append(f"{chrom}_UNIF_IS_seed{seed}_n10000.frq.strat")
        for group in sdlist_PCA:
            TARGETS.append(f"{chrom}_{group}_IS_seed{seed}_n10000.frq.strat")
        TARGETS.append(f"{chrom}_GEO_UNIF_IS_seed{seed}_n10000.frq.strat")
        for group in sdlist_GEO:
            TARGETS.append(f"{chrom}_{group}_IS_seed{seed}_n10000.frq.strat")
>>>>>>> 1c9d084e
TARGETS = np.unique(TARGETS).tolist()
TARGETS = [target.replace(" ", "") for target in TARGETS]

rule all:
    input:
        TARGETS

rule get_frq_files:
    input:
        "id_files/{group}_IS_seed{seed}_n10000.tsv",
    output:
        "data/frq/{chrom}_{group}_IS_seed{seed}_n10000.frq.strat",
    shell:
        """
        #dx upload id_files/{group}_IS_seed{seed}_n10000.tsv

        dx run app-swiss-army-knife -y --wait \
                -iin=Rare\ Variants\ in\ Space:/Bulk/Exome\ sequences/Population\ level\ exome\ OQFE\ variants,\ PLINK\ format\ -\ final\ release/ukb23158_{wildcards.chrom}_b0_v1.bed \
                -iin=Rare\ Variants\ in\ Space:/Bulk/Exome\ sequences/Population\ level\ exome\ OQFE\ variants,\ PLINK\ format\ -\ final\ release/ukb23158_{wildcards.chrom}_b0_v1.bim \
                -iin=Rare\ Variants\ in\ Space:/Bulk/Exome\ sequences/Population\ level\ exome\ OQFE\ variants,\ PLINK\ format\ -\ final\ release/ukb23158_{wildcards.chrom}_b0_v1.fam \
                -iin=id_files/{wildcards.group}_IS_seed{wildcards.seed}_n10000.tsv\
                -icmd="plink --bfile ukb23158_{wildcards.chrom}_b0_v1 --keep {wildcards.group}_IS_seed{wildcards.seed}_n10000.tsv --freq --within {wildcards.group}_IS_seed{wildcards.seed}_n10000.tsv --out {wildcards.chrom}_{wildcards.group}_IS_seed{wildcards.seed}_n10000"

        dx download {wildcards.chrom}_{wildcards.group}_IS_seed{wildcards.seed}_n10000.frq.strat
        mv {wildcards.chrom}_{wildcards.group}_IS_seed{wildcards.seed}_n10000.frq.strat data/frq
        """
<|MERGE_RESOLUTION|>--- conflicted
+++ resolved
@@ -19,20 +19,14 @@
 
 for chrom in chroms:
     TARGETS.append(f"data/frq/{chrom}_closest10k_IS_seedNA_n10000.frq.strat")
+    TARGETS.append(f"data/frq/{chrom}_GEO_closest10k_IS_seedNA_n10000.frq.strat")
     for seed in seedlist:
-<<<<<<< HEAD
         TARGETS.append(f"data/frq/{chrom}_UNIF_IS_seed{seed}_n10000.frq.strat")
-        for group in sdlist:
+        for group in sdlist_PCA:
             TARGETS.append(f"data/frq/{chrom}_{group}_IS_seed{seed}_n10000.frq.strat")
-
-=======
-        TARGETS.append(f"{chrom}_UNIF_IS_seed{seed}_n10000.frq.strat")
-        for group in sdlist_PCA:
-            TARGETS.append(f"{chrom}_{group}_IS_seed{seed}_n10000.frq.strat")
-        TARGETS.append(f"{chrom}_GEO_UNIF_IS_seed{seed}_n10000.frq.strat")
+        TARGETS.append(f"data/frq/{chrom}_GEO_UNIF_IS_seed{seed}_n10000.frq.strat")
         for group in sdlist_GEO:
-            TARGETS.append(f"{chrom}_{group}_IS_seed{seed}_n10000.frq.strat")
->>>>>>> 1c9d084e
+            TARGETS.append(f"data/frq/{chrom}_{group}_IS_seed{seed}_n10000.frq.strat")
 TARGETS = np.unique(TARGETS).tolist()
 TARGETS = [target.replace(" ", "") for target in TARGETS]
 
